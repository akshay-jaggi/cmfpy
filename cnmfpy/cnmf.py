--- conflicted
+++ resolved
@@ -64,11 +64,8 @@
         self.loss_hist = None
         self.method = method
 
-<<<<<<< HEAD
+
     def fit(self, data):
-=======
-    def fit(self, data, init='rand', alg='mult'):
->>>>>>> d73b9dd9
         """
         Fit a CNMF model to the data.
 
@@ -94,13 +91,8 @@
         else:
             raise ValueError('No such algorithm found.')
 
-<<<<<<< HEAD
         # optimize
         if (self.method == 'bcd_backtrack'):
-=======
-        # Optimize
-        if (alg == 'bcd_backtrack'):
->>>>>>> d73b9dd9
             fit_bcd(data, self, step_type='backtrack')
         elif (self.method == 'bcd_const'):
             fit_bcd(data, self, step_type='constant')
